from program.content import Listrr, Mdblist, Overseerr, PlexWatchlist
from program.indexers.trakt import TraktIndexer
from program.libaries import SymlinkLibrary
from program.media import Episode, MediaItem, Movie, Season, Show, States
from program.realdebrid import Debrid
from program.scrapers import Scraping
from program.symlink import Symlinker
from program.types import ProcessedEvent, Service
from program.updaters.plex import PlexUpdater
from utils.logger import logger


<<<<<<< HEAD
def process_event(existing_item: MediaItem | None, emitted_by: Service, item: MediaItem) -> ProcessedEvent: # type: ignore  # noqa: PLR0912, C901
    """
    Process the state transition of a media item based on the service that emitted the event.

    Args:
        existing_item (MediaItem | None): The current state of the media item in the system, if any.
        emitted_by (Service): The service that emitted the current event.
        item (MediaItem): The media item that is being processed.

    Returns:
        ProcessedEvent: A tuple containing the updated item, the next service to handle this item, and any items to submit.
    """
    # Initialize default values for the return structure
    next_service: Service = None
    updated_item = item
    no_further_processing: ProcessedEvent = (None, None, []) # type: ignore
    items_to_submit = []

    # Define source services that trigger metadata fetching
=======
def process_event(existing_item: MediaItem | None, emitted_by: Service, item: MediaItem) -> ProcessedEvent:  # type: ignore
    """Take the input event, process it, and output items to submit to a Service, and an item
    to update the container with."""
    next_service: Service = None
    updated_item = item
    no_further_processing: ProcessedEvent = (None, None, [])  # type: ignore
    # we always want to get metadata for content items before we compare to the container.
    # we can't just check if the show exists we have to check if it's complete
>>>>>>> 3f9b71ad
    source_services = (Overseerr, PlexWatchlist, Listrr, Mdblist, SymlinkLibrary)
    
    # Processing logic for items from source services or unknown state
    if emitted_by in source_services or item.state == States.Unknown:
        # found new item
        logger.info("Found new item: %s", item.log_string)
        next_service = TraktIndexer
        if isinstance(item, Season):
            logger.debug("Item '%s' is a season, converting to show for processing.", item.log_string)
            item = item.parent
            existing_item = existing_item.parent if existing_item else None
        if existing_item and not TraktIndexer.should_submit(existing_item):
            return no_further_processing
        return None, next_service, [item]

    # Logic for items that have been indexed
    elif emitted_by == TraktIndexer or item.state == States.Indexed:
        logger.debug("Item has been indexed, determining further actions: %s", item.log_string)
        next_service = Scraping
        if existing_item:
            # Merge metadata and update timestamps
            if not existing_item.indexed_at:
                logger.debug("Merging metadata for item: %s", item.log_string)
                if isinstance(item, (Show, Season)):
                    existing_item.fill_in_missing_children(item)
<<<<<<< HEAD
                existing_item.copy_other_media_attr(item)
=======
                # merge in the metadata in case its missing (like on cold boot)
                existing_item.copy_other_media_attr(item)
                # update the timestamp now that we have new metadata
>>>>>>> 3f9b71ad
                existing_item.indexed_at = item.indexed_at
                updated_item = item = existing_item
<<<<<<< HEAD
            if existing_item.state == States.Completed:
                logger.debug("Item state is completed, no further processing required: %s", item.log_string)
                return updated_item, None, []
        items_to_submit = _determine_items_to_submit_for_scraping(item)

    # Logic for partially completed items
=======

            # if after filling in missing episodes we are still complete then skip
            if existing_item.state == States.Completed:
                # make sure to update with the (potentially) newly merged item
                return existing_item, None, []
        # we attempted to scrape it already and it failed, so try scraping each component
        if item.scraped_times and isinstance(item, (Show, Season)):
            if isinstance(item, Show):
                items_to_submit = [
                    s for s in item.seasons if s.state != States.Completed
                ]
            elif isinstance(item, Season):
                items_to_submit = [
                    e for e in item.episodes if e.state != States.Completed
                ]
        elif Scraping.should_submit(item):
            items_to_submit = [item]
        else:
            items_to_submit = []
    # Only shows and seasons can be PartiallyCompleted.  This is also the last part of the state
    # processing that can can be at the show level
>>>>>>> 3f9b71ad
    elif item.state == States.PartiallyCompleted:
        logger.debug("Item is partially completed, determining further actions: %s", item.log_string)
        next_service = Scraping
        items_to_submit = _filter_incomplete_media(item)

    # Logic for scraped items ready for download
    elif item.state == States.Scraped:
        next_service = Debrid
        items_to_submit = [item]

    # Logic for downloaded items ready for symlink creation
    elif item.state == States.Downloaded:
        next_service = Symlinker
        proposed_submissions = _get_proposed_submissions(item)
        items_to_submit = _filter_valid_symlinks(proposed_submissions)

    # Update Plex with symlinked items
    elif item.state == States.Symlinked:
        logger.debug("Item symlinked, updating Plex for item: %s", item.log_string)
        next_service = PlexUpdater
        items_to_submit = _expand_media_items(item)

    # Completed items require no further action
    elif item.state == States.Completed:
        logger.info("Item Completed Processing: %s", item.log_string)
        return no_further_processing

    return updated_item, next_service, items_to_submit


# Helper functions

def _determine_items_to_submit_for_scraping(item):
    """
    Determine which items should be submitted for scraping based on their state and previous attempts.

    Args:
        item (MediaItem): The media item being considered for scraping.

    Returns:
        List[MediaItem]: A list of media items that need scraping.
    """
    logger.debug("Determining items to submit for scraping for: %s", item.log_string)
    if item.scraped_times and isinstance(item, (Show, Season)):
        if isinstance(item, Show):
            return [s for s in item.seasons if s.state != States.Completed]
        elif isinstance(item, Season):
            return [e for e in item.episodes if e.state != States.Completed]
    return [item] if Scraping.should_submit(item) else []


def _filter_incomplete_media(item):
    if isinstance(item, Show):
        return [s for s in item.seasons if s.state != States.Completed]
    elif isinstance(item, Season):
        return [e for e in item.episodes if e.state != States.Completed]
    return []

def _get_proposed_submissions(item):
    if isinstance(item, Season):
        return [e for e in item.episodes]
    elif isinstance(item, (Movie, Episode)):
        return [item]
    return []

def _filter_valid_symlinks(proposed_submissions):
    return [item for item in proposed_submissions if Symlinker.should_submit(item)]

def _expand_media_items(item):
    if isinstance(item, Show):
        return [s for s in item.seasons]
    elif isinstance(item, Season):
        return [e for e in item.episodes]
    return [item]<|MERGE_RESOLUTION|>--- conflicted
+++ resolved
@@ -10,7 +10,6 @@
 from utils.logger import logger
 
 
-<<<<<<< HEAD
 def process_event(existing_item: MediaItem | None, emitted_by: Service, item: MediaItem) -> ProcessedEvent: # type: ignore  # noqa: PLR0912, C901
     """
     Process the state transition of a media item based on the service that emitted the event.
@@ -30,16 +29,6 @@
     items_to_submit = []
 
     # Define source services that trigger metadata fetching
-=======
-def process_event(existing_item: MediaItem | None, emitted_by: Service, item: MediaItem) -> ProcessedEvent:  # type: ignore
-    """Take the input event, process it, and output items to submit to a Service, and an item
-    to update the container with."""
-    next_service: Service = None
-    updated_item = item
-    no_further_processing: ProcessedEvent = (None, None, [])  # type: ignore
-    # we always want to get metadata for content items before we compare to the container.
-    # we can't just check if the show exists we have to check if it's complete
->>>>>>> 3f9b71ad
     source_services = (Overseerr, PlexWatchlist, Listrr, Mdblist, SymlinkLibrary)
     
     # Processing logic for items from source services or unknown state
@@ -65,45 +54,17 @@
                 logger.debug("Merging metadata for item: %s", item.log_string)
                 if isinstance(item, (Show, Season)):
                     existing_item.fill_in_missing_children(item)
-<<<<<<< HEAD
-                existing_item.copy_other_media_attr(item)
-=======
                 # merge in the metadata in case its missing (like on cold boot)
                 existing_item.copy_other_media_attr(item)
                 # update the timestamp now that we have new metadata
->>>>>>> 3f9b71ad
                 existing_item.indexed_at = item.indexed_at
                 updated_item = item = existing_item
-<<<<<<< HEAD
             if existing_item.state == States.Completed:
                 logger.debug("Item state is completed, no further processing required: %s", item.log_string)
                 return updated_item, None, []
         items_to_submit = _determine_items_to_submit_for_scraping(item)
 
     # Logic for partially completed items
-=======
-
-            # if after filling in missing episodes we are still complete then skip
-            if existing_item.state == States.Completed:
-                # make sure to update with the (potentially) newly merged item
-                return existing_item, None, []
-        # we attempted to scrape it already and it failed, so try scraping each component
-        if item.scraped_times and isinstance(item, (Show, Season)):
-            if isinstance(item, Show):
-                items_to_submit = [
-                    s for s in item.seasons if s.state != States.Completed
-                ]
-            elif isinstance(item, Season):
-                items_to_submit = [
-                    e for e in item.episodes if e.state != States.Completed
-                ]
-        elif Scraping.should_submit(item):
-            items_to_submit = [item]
-        else:
-            items_to_submit = []
-    # Only shows and seasons can be PartiallyCompleted.  This is also the last part of the state
-    # processing that can can be at the show level
->>>>>>> 3f9b71ad
     elif item.state == States.PartiallyCompleted:
         logger.debug("Item is partially completed, determining further actions: %s", item.log_string)
         next_service = Scraping
